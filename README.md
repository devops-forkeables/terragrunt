--- conflicted
+++ resolved
@@ -7,2618 +7,7 @@
 
 Terragrunt is a thin wrapper for [Terraform](https://www.terraform.io/) that provides extra tools for keeping your
 Terraform configurations [DRY](https://en.wikipedia.org/wiki/Don%27t_repeat_yourself),
-<<<<<<< HEAD
-working with multiple Terraform modules, and managing remote state. Check out
-[Terragrunt: how to keep your Terraform code DRY and
-maintainable](https://blog.gruntwork.io/terragrunt-how-to-keep-your-terraform-code-dry-and-maintainable-f61ae06959d8)
-for a quick introduction to Terragrunt.
-
-## Quick start
-
-1. [Install Terraform](https://www.terraform.io/intro/getting-started/install.html).
-
-1. Install Terragrunt by going to the [Releases Page](https://github.com/gruntwork-io/terragrunt/releases),
-   downloading the binary for your OS, renaming it to `terragrunt`, and adding it to your PATH.
-     * See the [Install Terragrunt](#install-terragrunt) docs for other installation options.
-
-1. Go into a folder with your Terraform configurations (`.tf` files) and create a `terragrunt.hcl` or `terragrunt.hcl.json` file that contains 
-   the configuration for Terragrunt (Terragrunt configuration uses the exact language, HCL, as Terraform. [JSON configuration syntax](https://www.terraform.io/docs/configuration/syntax-json.html) is also supported.). Here's an 
-   example of using Terragrunt to keep your Terraform backend configuration DRY (check out the [Use cases](#use-cases) 
-   section for other types of configuration Terragrunt supports):
-
-    ```hcl
-    # terragrunt.hcl example
-    remote_state {
-      backend = "s3"
-      config = {
-        bucket         = "my-terraform-state"
-        key            = "${path_relative_to_include()}/terraform.tfstate"
-        region         = "us-east-1"
-        encrypt        = true
-        dynamodb_table = "my-lock-table"
-      }   
-    }
-    ```
-
-    ```json
-    # terragrunt.hcl.json example
-    {
-      "remote_state":{
-        "backend": "s3",
-        "config":{
-          "bucket"         : "my-terraform-state",
-          "key"            : "${path_relative_to_include()}/terraform.tfstate",
-          "region"         : "us-east-1",
-          "encrypt"        : true,
-          "dynamodb_table" : "my-lock-table"
-        }
-      }
-    }
-    ```
-
-1. Now, instead of running `terraform` directly, run all the standard Terraform commands using `terragrunt`:
-
-    ```bash
-    terragrunt get
-    terragrunt plan
-    terragrunt apply
-    terragrunt output
-    terragrunt destroy
-    ```
-
-   Terragrunt forwards almost all commands, arguments, and options directly to Terraform, using whatever version of
-   Terraform you already have installed. However, based on the settings in your `terragrunt.hcl` file, Terragrunt can
-   configure remote state, locking, extra arguments, and lots more.
-
-1. Terragrunt is a direct implementation of the ideas expressed in
-   [Terraform: Up & Running](http://www.terraformupandrunning.com). Additional background reading that will help
-   explain the motivation for Terragrunt include
-   [Terragrunt: how to keep your Terraform code DRY and
-   maintainable](https://blog.gruntwork.io/terragrunt-how-to-keep-your-terraform-code-dry-and-maintainable-f61ae06959d8),
-   [How to create reusable infrastructure with Terraform modules](https://blog.gruntwork.io/how-to-create-reusable-infrastructure-with-terraform-modules-25526d65f73d)
-   and [How to use Terraform as a team](https://blog.gruntwork.io/how-to-use-terraform-as-a-team-251bc1104973).
-
-1. Check out the [terragrunt-infrastructure-modules-example](https://github.com/gruntwork-io/terragrunt-infrastructure-modules-example)
-   and [terragrunt-infrastructure-live-example](https://github.com/gruntwork-io/terragrunt-infrastructure-live-example)
-   repos for fully-working sample code that demonstrates how to use Terragrunt.
-
-
-## Table of Contents
-
-1. [Install Terragrunt](#install-terragrunt)
-1. [Migrating to Terraform 0.12 and Terragrunt 0.19.x](#migrating-to-terraform-012-and-terragrunt-019x)
-1. [Use cases](#use-cases)
-   1. [Keep your Terraform code DRY](#keep-your-terraform-code-dry)
-   1. [Keep your remote state configuration DRY](#keep-your-remote-state-configuration-dry)
-   1. [Keep your CLI flags DRY](#keep-your-cli-flags-dry)
-   1. [Execute Terraform commands on multiple modules at once](#execute-terraform-commands-on-multiple-modules-at-once)
-   1. [Work with multiple AWS accounts](#work-with-multiple-aws-accounts)
-1. [Terragrunt details](#terragrunt-details)
-   1. [Inputs](#inputs)
-   1. [AWS credentials](#aws-credentials)
-   1. [AWS IAM policies](#aws-iam-policies)
-   1. [Built-in Functions](#built-in-functions)
-   1. [Before and After Hooks](#before-and-after-hooks)
-   1. [Auto-Init](#auto-init)
-   1. [Auto-Retry](#auto-retry)
-   1. [CLI options](#cli-options)
-   1. [Configuration](#configuration)
-   1. [Configuration parsing order](#configuration-parsing-order)
-   1. [Formatting terragrunt.hcl](#formatting-terragrunthcl)
-   1. [Clearing the Terragrunt cache](#clearing-the-terragrunt-cache)
-   1. [Contributing](#contributing)
-   1. [Developing Terragrunt](#developing-terragrunt)
-   1. [License](#license)
-
-
-## Install Terragrunt
-
-Note that third-party Terragrunt packages may not be updated with the latest version, but are often close.
-Please check your version against the latest available on the
-[Releases Page](https://github.com/gruntwork-io/terragrunt/releases).
-
-### Windows
-You can install Terragrunt on Windows using [Chocolatey](https://chocolatey.org/): `choco install terragrunt`.
-
-### macOS
-You can install Terragrunt on macOS using [Homebrew](https://brew.sh/): `brew install terragrunt`.
-
-### Linux
-You can install Terragrunt on Linux using [Homebrew](https://docs.brew.sh/Homebrew-on-Linux): `brew install terragrunt`.
-
-### Manual
-You can install Terragrunt manually by going to the [Releases Page](https://github.com/gruntwork-io/terragrunt/releases),
-downloading the binary for your OS, renaming it to `terragrunt`, and adding it to your PATH.
-
-
-
-
-
-## Migrating to Terraform 0.12 and Terragrunt 0.19.x
-
-If you were using Terraform <= 0.11.x with Terragrunt <= 0.18.x, and you wish to upgrade to Terraform 0.12.x newer,
-you'll need to upgrade to Terragrunt 0.19.x or newer. Due to some changes in Terraform 0.12.x, this is a backwards
-incompatible upgrade that requires some manual migration steps. Check out our [Upgrading to Terragrunt 0.19.x
-Guide](/_docs/migration_guides/upgrading_to_terragrunt_0.19.x.md) for instructions.
-
-## Required terraform version
-
-We only support and test against the latest version of terraform, however older versions might still work.
-
-## Use cases
-
-Terragrunt supports the following use cases:
-
-1. [Keep your Terraform code DRY](#keep-your-terraform-code-dry)
-1. [Keep your remote state configuration DRY](#keep-your-remote-state-configuration-dry)
-1. [Keep your CLI flags DRY](#keep-your-cli-flags-dry)
-1. [Execute Terraform commands on multiple modules at once](#execute-terraform-commands-on-multiple-modules-at-once)
-1. [Work with multiple AWS accounts](#work-with-multiple-aws-accounts)
-
-
-### Keep your Terraform code DRY
-
-* [Motivation](#motivation)
-* [Remote Terraform configurations](#remote-terraform-configurations)
-* [How to use remote configurations](#how-to-use-remote-configurations)
-* [Achieve DRY Terraform code and immutable infrastructure](#achieve-dry-terraform-code-and-immutable-infrastructure)
-* [Working locally](#working-locally)
-* [Important gotcha: working with relative file paths](#important-gotcha-working-with-relative-file-paths)
-* [Using Terragrunt with private Git repos](#using-terragrunt-with-private-git-repos)
-
-
-#### Motivation
-
-Consider the following file structure, which defines three environments (prod, qa, stage) with the same infrastructure
-in each one (an app, a MySQL database, and a VPC):
-
-```
-└── live
-    ├── prod
-    │   ├── app
-    │   │   └── main.tf
-    │   ├── mysql
-    │   │   └── main.tf
-    │   └── vpc
-    │       └── main.tf
-    ├── qa
-    │   ├── app
-    │   │   └── main.tf
-    │   ├── mysql
-    │   │   └── main.tf
-    │   └── vpc
-    │       └── main.tf
-    └── stage
-        ├── app
-        │   └── main.tf
-        ├── mysql
-        │   └── main.tf
-        └── vpc
-            └── main.tf
-```
-
-The contents of each environment will be more or less identical, except perhaps for a few settings (e.g. the prod
-environment may run bigger or more servers). As the size of the infrastructure grows, having to maintain all of this
-duplicated code between environments becomes more error prone. You can reduce the amount of copy paste using
-[Terraform modules](https://blog.gruntwork.io/how-to-create-reusable-infrastructure-with-terraform-modules-25526d65f73d),
-but even the code to instantiate a module and set up input variables, output variables, providers, and remote state
-can still create a lot of maintenance overhead.
-
-How can you keep your Terraform code [DRY](https://en.wikipedia.org/wiki/Don%27t_repeat_yourself) so that you only
-have to define it once, no matter how many environments you have?
-
-
-#### Remote Terraform configurations
-
-Terragrunt has the ability to download remote Terraform configurations. The idea is that you define the Terraform code
-for your infrastructure just once, in a single repo, called, for example, `modules`:
-
-```
-└── modules
-    ├── app
-    │   └── main.tf
-    ├── mysql
-    │   └── main.tf
-    └── vpc
-        └── main.tf
-```
-
-This repo contains typical Terraform code, with one difference: anything in your code that should be different between
-environments should be exposed as an input variable. For example, the `app` module might expose the following
-variables:
-
-```hcl
-variable "instance_count" {
-  description = "How many servers to run"
-}
-
-variable "instance_type" {
-  description = "What kind of servers to run (e.g. t2.large)"
-}
-```
-
-These variables allow you to run smaller/fewer servers in qa and stage to save money and larger/more servers in prod to
-ensure availability and scalability.
-
-In a separate repo, called, for example, `live`, you define the code for all of your environments, which now consists
-of just one `terragrunt.hcl` file per component (e.g. `app/terragrunt.hcl`, `mysql/terragrunt.hcl`, etc). This gives you
-the following file layout:
-
-```
-└── live
-    ├── prod
-    │   ├── app
-    │   │   └── terragrunt.hcl
-    │   ├── mysql
-    │   │   └── terragrunt.hcl
-    │   └── vpc
-    │       └── terragrunt.hcl
-    ├── qa
-    │   ├── app
-    │   │   └── terragrunt.hcl
-    │   ├── mysql
-    │   │   └── terragrunt.hcl
-    │   └── vpc
-    │       └── terragrunt.hcl
-    └── stage
-        ├── app
-        │   └── terragrunt.hcl
-        ├── mysql
-        │   └── terragrunt.hcl
-        └── vpc
-            └── terragrunt.hcl
-```
-
-Notice how there are no Terraform configurations (`.tf` files) in any of the folders. Instead, each `terragrunt.hcl`
-file specifies a `terraform { ... }` block that specifies from where to download the Terraform code, as well as the
-environment-specific values for the input variables in that Terraform code. For example,
-`stage/app/terragrunt.hcl` may look like this:
-
-```hcl
-terraform {
-  # Deploy version v0.0.3 in stage
-  source = "git::git@github.com:foo/modules.git//app?ref=v0.0.3"
-}
-
-inputs = {
-  instance_count = 3
-  instance_type  = "t2.micro"
-}
-```
-
-*(Note: the double slash (`//`) in the `source` parameter is intentional and required. It's part of Terraform's Git
-syntax for [module sources](https://www.terraform.io/docs/modules/sources.html). Terraform may display a "Terraform
-initialized in an empty directory" warning, but you can safely ignore it.)*
-
-And `prod/app/terragrunt.hcl` may look like this:
-
-```hcl
-terraform {
-  # Deploy version v0.0.1 in prod
-  source = "git::git@github.com:foo/modules.git//app?ref=v0.0.1"
-}
-
-inputs = {
-  instance_count = 10
-  instance_type  = "m2.large"
-}
-```
-
-You can now deploy the modules in your `live` repo. For example, to deploy the `app` module in stage, you would do the
-following:
-
-```
-cd live/stage/app
-terragrunt apply
-```
-
-When Terragrunt finds the `terraform` block with a `source` parameter in `live/stage/app/terragrunt.hcl` file, it will:
-
-1. Download the configurations specified via the `source` parameter into the `--terragrunt-download-dir` folder (by
-   default `.terragrunt-cache` in the working directory, which we recommend adding to `.gitignore`). This downloading
-   is done by using the same [go-getter library](https://github.com/hashicorp/go-getter) Terraform uses, so the `source`
-   parameter supports the exact same syntax as the [module source](https://www.terraform.io/docs/modules/sources.html)
-   parameter, including local file paths, Git URLs, and Git URLs with `ref` parameters (useful for checking out a
-   specific tag, commit, or branch of Git repo). Terragrunt will download all the code in the repo (i.e. the part
-   before the double-slash `//`) so that relative paths work correctly between modules in that repo.
-
-1. Copy all files from the current working directory into the temporary folder.
-
-1. Execute whatever Terraform command you specified in that temporary folder.
-
-1. Pass any variables defined in the `inputs = { ... }` block as environment variables (prefixed with `TF_VAR_` to your
-   Terraform code. Notice how the `inputs` block in `stage/app/terragrunt.hcl` deploys fewer and smaller instances than
-   prod.
-
-
-Check out the [terragrunt-infrastructure-modules-example](https://github.com/gruntwork-io/terragrunt-infrastructure-modules-example)
-and [terragrunt-infrastructure-live-example](https://github.com/gruntwork-io/terragrunt-infrastructure-live-example)
-repos for fully-working sample code that demonstrates this new folder structure.
-
-
-
-#### Achieve DRY Terraform code and immutable infrastructure
-
-With this new approach, copy/paste between environments is minimized. The `terragrunt.hcl` files contain solely the
-`source` URL of the module to deploy and the `inputs` to set for that module in the current environment. To create a
-new environment, you copy an old one and update just the environment-specific `inputs` in the `terragrunt.hcl` files,
-which is about as close to the "essential complexity" of the problem as you can get.
-
-Just as importantly, since the Terraform module code is now defined in a single repo, you can version it (e.g., using Git
-tags and referencing them using the `ref` parameter in the `source` URL, as in the `stage/app/terragrunt.hcl` and
-`prod/app/terragrunt.hcl` examples above), and promote a single, immutable version through each environment (e.g.,
-qa -> stage -> prod). This idea is inspired by Kief Morris' blog post [Using Pipelines to Manage Environments with
-Infrastructure as Code](https://medium.com/@kief/https-medium-com-kief-using-pipelines-to-manage-environments-with-infrastructure-as-code-b37285a1cbf5).
-
-
-#### Working locally
-
-If you're testing changes to a local copy of the `modules` repo, you can use the `--terragrunt-source` command-line
-option or the `TERRAGRUNT_SOURCE` environment variable to override the `source` parameter. This is useful to point
-Terragrunt at a local checkout of your code so you can do rapid, iterative, make-a-change-and-rerun development:
-
-```
-cd live/stage/app
-terragrunt apply --terragrunt-source ../../../modules//app
-```
-
-*(Note: the double slash (`//`) here too is intentional and required. Terragrunt downloads all the code in the folder
-before the double-slash into the temporary folder so that relative paths between modules work correctly. Terraform may
-display a "Terraform initialized in an empty directory" warning, but you can safely ignore it.)*
-
-
-#### Important gotcha: Terragrunt caching
-
-The first time you set the `source` parameter to a remote URL, Terragrunt will download the code from that URL into a tmp folder.
-It will *NOT* download it again afterwords unless you change that URL. That's because downloading code—and more importantly,
-reinitializing remote state, redownloading provider plugins, and redownloading modules—can take a long time. To avoid adding 10-90
-seconds of overhead to every Terragrunt command, Terragrunt assumes all remote URLs are immutable, and only downloads them once.
-
-Therefore, when working locally, you should use the `--terragrunt-source` parameter and point it at a local file path as described
-in the previous section. Terragrunt will copy the local files every time you run it, which is nearly instantaneous, and doesn't
-require reinitializing everything, so you'll be able to iterate quickly.
-
-If you need to force Terragrunt to redownload something from a remote URL, run Terragrunt with the `--terragrunt-source-update` flag
-and it'll delete the tmp folder, download the files from scratch, and reinitialize everything. This can take a while, so avoid it
-and use `--terragrunt-source` when you can!
-
-#### Important gotcha: working with relative file paths
-
-One of the gotchas with downloading Terraform configurations is that when you run `terragrunt apply` in folder `foo`,
-Terraform will actually execute in some temporary folder such as `.terragrunt-cache/foo`. That means you have to be
-especially careful with relative file paths, as they will be relative to that temporary folder and not the folder where
-you ran Terragrunt!
-
-In particular:
-
-* **Command line**: When using file paths on the command line, such as passing an extra `-var-file` argument, you
-  should use absolute paths:
-
-    ```bash
-    # Use absolute file paths on the CLI!
-    terragrunt apply -var-file /foo/bar/extra.tfvars
-    ```
-
-* **Terragrunt configuration**: When using file paths directly in your Terragrunt configuration (`terragrunt.hcl`),
-  such as in an `extra_arguments` block, you can't use hard-coded absolute file paths, or it won't work on your
-  teammates' computers. Therefore, you should utilize the Terragrunt built-in function `get_terragrunt_dir()` to use
-  a relative file path:
-
-    ```hcl
-    terraform {
-      source = "git::git@github.com:foo/modules.git//frontend-app?ref=v0.0.3"
-
-      extra_arguments "custom_vars" {
-        commands = [
-          "apply",
-          "plan",
-          "import",
-          "push",
-          "refresh"
-        ]
-
-        # With the get_terragrunt_dir() function, you can use relative paths!
-        arguments = [
-          "-var-file=${get_terragrunt_dir()}/../common.tfvars",
-          "-var-file=example.tfvars"
-        ]
-      }
-    }
-    ```
-
-  See the [get_terragrunt_dir()](#get_terragrunt_dir) documentation for more details.
-
-
-#### Using Terragrunt with private Git repos
-
-The easiest way to use Terragrunt with private Git repos is to use SSH authentication.
-Configure your Git account so you can use it with SSH
-(see the [guide for GitHub here](https://help.github.com/articles/connecting-to-github-with-ssh/))
-and use the SSH URL for your repo, prepended with `git::ssh://`:
-
-```hcl
-terraform {
-  source = "git::ssh://git@github.com/foo/modules.git//path/to/module?ref=v0.0.1"
-}
-```
-Look up the Git repo for your repository to find the proper format.
-
-Note: In automated pipelines, you may need to run the following command for your
-Git repository prior to calling `terragrunt` to ensure that the ssh host is registered
-locally, e.g.:
-
-```
-$ ssh -T -oStrictHostKeyChecking=accept-new git@github.com || true
-```
-
-
-### Keep your remote state configuration DRY
-
-* [Motivation](#motivation-1)
-* [Filling in remote state settings with Terragrunt](#filling-in-remote-state-settings-with-terragrunt)
-* [Create remote state and locking resources automatically](#create-remote-state-and-locking-resources-automatically)
-
-
-#### Motivation
-
-Terraform supports [remote state storage](https://www.terraform.io/docs/state/remote.html) via a variety of
-[backends](https://www.terraform.io/docs/backends) that you normally configure in your `.tf` files as follows:
-
-```hcl
-terraform {
-  backend "s3" {
-    bucket         = "my-terraform-state"
-    key            = "frontend-app/terraform.tfstate"
-    region         = "us-east-1"
-    encrypt        = true
-    dynamodb_table = "my-lock-table"
-  }
-}
-```
-
-Unfortunately, the `backend` configuration does not support expressions, variables, or functions. This makes it hard to
-keep your code [DRY](https://en.wikipedia.org/wiki/Don%27t_repeat_yourself) if you have multiple Terraform modules. For
-example, consider the following folder structure, which uses different Terraform modules to deploy a backend app,
-frontend app, MySQL database, and a VPC:
-
-```
-├── backend-app
-│   └── main.tf
-├── frontend-app
-│   └── main.tf
-├── mysql
-│   └── main.tf
-└── vpc
-    └── main.tf
-```
-
-To use remote state with each of these modules, you would have to copy/paste the exact same `backend` configuration
-into each of the `main.tf` files. The only thing that would differ between the configurations would be the `key`
-parameter: e.g., the `key` for `mysql/main.tf` might be `mysql/terraform.tfstate` and the `key` for
-`frontend-app/main.tf` might be `frontend-app/terraform.tfstate`.
-
-To keep your remote state configuration DRY, you can use Terragrunt. You still have to specify the `backend` you want
-to use in each module, but instead of copying and pasting the configuration settings over and over again into each
-`main.tf` file, you can leave them blank (this is known as [partial
-configuration](https://www.terraform.io/docs/backends/config.html#partial-configuration)):
-
-```hcl
-terraform {
-  # The configuration for this backend will be filled in by Terragrunt
-  backend "s3" {}
-}
-```
-
-
-#### Filling in remote state settings with Terragrunt
-
-To fill in the settings via Terragrunt, create a `terragrunt.hcl` file in the root folder, plus one `terragrunt.hcl`
-file in each of the Terraform modules:
-
-```
-├── terragrunt.hcl
-├── backend-app
-│   ├── main.tf
-│   └── terragrunt.hcl
-├── frontend-app
-│   ├── main.tf
-│   └── terragrunt.hcl
-├── mysql
-│   ├── main.tf
-│   └── terragrunt.hcl
-└── vpc
-    ├── main.tf
-    └── terragrunt.hcl
-```
-
-In your **root** `terragrunt.hcl` file, you can define your entire remote state configuration just once in a
-`remote_state` block (which supports all the same [backend types](https://www.terraform.io/docs/backends/types/index.html)
-as Terraform), as follows:
-
-```hcl
-remote_state {
-  backend = "s3"
-  config = {
-    bucket         = "my-terraform-state"
-    key            = "${path_relative_to_include()}/terraform.tfstate"
-    region         = "us-east-1"
-    encrypt        = true
-    dynamodb_table = "my-lock-table"
-  }
-}
-```
-
-In each of the **child** `terragrunt.hcl` files, such as `mysql/terragrunt.hcl`, you can tell Terragrunt to
-automatically include all the settings from the root `terragrunt.hcl` file as follows:
-
-```hcl
-include {
-  path = find_in_parent_folders()
-}
-```
-
-The `include` block tells Terragrunt to use the exact same Terragrunt configuration from the `terragrunt.hcl` file
-specified via the `path` parameter. It behaves exactly as if you had copy/pasted the Terraform configuration from
-the included file `remote_state` configuration into `mysql/terragrunt.hcl`, but this approach is much easier to
-maintain!
-
-The next time you run `terragrunt`, it will automatically configure all the settings in the
-`remote_state.config` block, if they aren't configured already, by calling [terraform
-init](https://www.terraform.io/docs/commands/init.html).
-
-The `terragrunt.hcl` files above use two Terragrunt built-in functions:
-
-* `find_in_parent_folders()`: This function returns the path to the first `terragrunt.hcl` file it finds in the parent
-  folders above the current `terragrunt.hcl` file. In the example above, the call to `find_in_parent_folders()` in
-  `mysql/terragrunt.hcl` will return `../terragrunt.hcl`. This way, you don't have to hard code the `path`
-  parameter in every module.
-
-* `path_relative_to_include()`: This function returns the relative path between the current `terragrunt.hcl`
-  file and the path specified in its `include` block. We typically use this in a root `terragrunt.hcl` file so that
-  each Terraform child module stores its Terraform state at a different `key`. For example, the `mysql` module will
-  have its `key` parameter resolve to `mysql/terraform.tfstate` and the `frontend-app` module will have its `key`
-  parameter resolve to `frontend-app/terraform.tfstate`.
-
-See [the Built-in Functions docs](#built-in-functions) for more info.
-
-Check out the [terragrunt-infrastructure-modules-example](https://github.com/gruntwork-io/terragrunt-infrastructure-modules-example)
-and [terragrunt-infrastructure-live-example](https://github.com/gruntwork-io/terragrunt-infrastructure-live-example)
-repos for fully-working sample code that demonstrates how to use Terragrunt to manage remote state.
-
-
-#### Rules for merging parent and child configurations
-
-The child `.hcl` file's `terraform` settings will be merged into the parent file's `terraform` settings as follows:
-
-* If an `extra_arguments` block in the child has the same name as an `extra_arguments` block in the parent,
-  then the child's block will override the parent's.
-  * Specifying an empty `extra_arguments` block in a child with the same name will effectively remove the parent's block.
-* If an `extra_arguments` block in the child has a different name than `extra_arguments` blocks in the parent,
-  then both the parent and child's `extra_arguments` will be effective.
-  * The child's `extra_arguments` will be placed _after_ the parent's `extra_arguments` on the terraform command line.
-  * Therefore, if a child's and parent's `extra_arguments` include `.tfvars` files with the same variable defined,
-    the value from the `.tfvars` file from the child's `extra_arguments` will be used by terraform.
-* If a `before_hook` or `after_hook` block in the child has the same name as the hook block in the parent,
-  then the child's block will override the parent's.
-  * Specifying an empty hook block in a child with the same name will effectively remove the parent's block.
-* If a `before_hook` or `after_hook` block in the child has a different name than hook blocks in the parent,
-  then both the parent and child's hook blocks will be effective.
-* The `source` field in the child will override `source` field in the parent
-
-Other settings in the child `.hcl` file override the respective settings in the parent.
-
-
-#### Create remote state and locking resources automatically
-
-When you run `terragrunt` with `remote_state` configuration, it will automatically create the following resources if
-they don't already exist:
-
-* **S3 bucket**: If you are using the [S3 backend](https://www.terraform.io/docs/backends/types/s3.html) for remote
-  state storage and the `bucket` you specify in `remote_state.config` doesn't already exist, Terragrunt will create it
-  automatically, with [versioning](https://docs.aws.amazon.com/AmazonS3/latest/dev/Versioning.html),
-  [server-side encryption](https://docs.aws.amazon.com/AmazonS3/latest/dev/UsingServerSideEncryption.html), and
-  [access logging](https://docs.aws.amazon.com/AmazonS3/latest/dev/ServerLogs.html) enabled.
-
-  In addition, you can let terragrunt tag the bucket with custom tags that you specify in
-  `remote_state.config.s3_bucket_tags`.
-
-* **DynamoDB table**: If you are using the [S3 backend](https://www.terraform.io/docs/backends/types/s3.html) for
-  remote state storage and you specify a `dynamodb_table` (a [DynamoDB table used for
-  locking](https://www.terraform.io/docs/backends/types/s3.html#dynamodb_table)) in `remote_state.config`, if that table
-  doesn't already exist, Terragrunt will create it automatically, with
-  [server-side encryption](https://docs.aws.amazon.com/amazondynamodb/latest/developerguide/EncryptionAtRest.html)
-  enabled, including a primary key called `LockID`.
-
-  In addition, you can let terragrunt tag the DynamoDB table with custom tags that you specify in
-  `remote_state.config.dynamodb_table_tags`.
-
-- **GCS bucket**: If you are using the [GCS backend](https://www.terraform.io/docs/backends/types/gcs.html) for remote
-  state storage and the `bucket` you specify in `remote_state.config` doesn't already exist, Terragrunt will create it
-  automatically, with [versioning](https://cloud.google.com/storage/docs/object-versioning) enabled. For this to work
-  correctly you must also specify `project` and `location` keys in `remote_state.config`, so Terragrunt knows where to
-  create the bucket. You will also need to supply valid credentials using either `remote_state.config.credentials` or by
-  setting the `GOOGLE_APPLICATION_CREDENTIALS` environment variable. If you want to skip creating the bucket entirely,
-  simply set `skip_bucket_creation` to `true` and Terragrunt will assume the bucket has already been created. If you
-  don't specify `bucket` in `remote_state` then terragrunt will assume that you will pass `bucket` through
-  `-backend-config` in `extra_arguments`.
-
-  We also strongly recommend you enable [Cloud Audit Logs](https://cloud.google.com/storage/docs/access-logs) to audit
-  and track API operations performed against the state bucket.
-
-  In addition, you can let Terragrunt label the bucket with custom labels that you specify in
-  `remote_state.config.gcs_bucket_labels`.
-
-**Note**: If you specify a `profile` key in `remote_state.config`, Terragrunt will automatically use this AWS profile
-when creating the S3 bucket or DynamoDB table.
-
-**Note**: You can disable automatic remote state initialization by setting `remote_state.disable_init`, this will
-skip the automatic creation of remote state resources and will execute `terraform init` passing the `backend=false` option.
-This can be handy when running commands such as `validate-all` as part of a CI process where you do not want to initialize remote state.
-
-The following example demonstrates using an environment variable to configure this option:
-
-```hcl
-remote_state {
-  # ...
-
-  disable_init = tobool(get_env("TERRAGRUNT_DISABLE_INIT", "false"))
-}
-```
-
-#### S3-specific remote state settings
-
-For the `s3` backend, the following config options can be used for S3-compatible object stores, as necessary:
-
-```hcl
-remote_state {
-  # ...
-
-  skip_bucket_versioning         = true # use only if the object store does not support versioning
-  skip_bucket_ssencryption       = true # use only if non-encrypted Terraform State is required and/or the object store does not support server-side encryption
-  skip_bucket_accesslogging      = true # use only if the cost for the extra object space is undesirable or the object store does not support access logging
-  skip_bucket_root_access        = true # use only if the AWS account root user should not have access to the remote state bucket for some reason
-  enable_lock_table_ssencryption = true # use only if non-encrypted DynamoDB Lock Table for the Terraform State is required and/or the NoSQL database service does not support server-side encryption
-
-  shared_credentials_file     = "/path/to/credentials/file"
-  skip_credentials_validation = true
-  skip_metadata_api_check     = true
-  force_path_style            = true
-}
-```
-
-If you experience an error for any of these configurations, confirm you are using Terraform v0.12.2 or greater.
-
-Further, the config options `s3_bucket_tags`, `dynamodb_table_tags`, `skip_bucket_versioning`,
-`skip_bucket_ssencryption`, `skip_bucket_accesslogging`, `skip_bucket_root_access`, and `enable_lock_table_ssencryption` are only valid for
-backend `s3`. They are used by terragrunt and are **not** passed on to
-terraform. See section [Create remote state and locking resources automatically](#create-remote-state-and-locking-resources-automatically).
-
-
-#### GCS-specific remote state settings
-
-For the `gcs` backend, the following config options can be used for GCS-compatible object stores, as necessary:
-
-```hcl
-remote_state {
- # ...
-
- skip_bucket_versioning = true # use only if the object store does not support versioning
-
- encryption_key = "GOOGLE_ENCRYPTION_KEY"
-}
-```
-
-If you experience an error for any of these configurations, confirm you are using Terraform v0.12.0 or greater.
-
-Further, the config options `gcs_bucket_labels` and `skip_bucket_versioning` are only valid for the backend `gcs`. They are used by
-terragrunt and are **not** passed on to terraform. See section [Create remote state and locking resources automatically](#create-remote-state-and-locking-resources-automatically).
-
-### Keep your CLI flags DRY
-
-* [Motivation](#motivation-2)
-* [Multiple extra_arguments blocks](#multiple-extra_arguments-blocks)
-* [extra_arguments for init](#extra_arguments-for-init)
-* [Required and optional var-files](#required-and-optional-var-files)
-* [Handling whitespace](#handling-whitespace)
-
-#### Motivation
-
-Sometimes you may need to pass extra CLI arguments every time you run certain `terraform` commands. For example, you
-may want to set the `lock-timeout` setting to 20 minutes for all commands that may modify remote state so that
-Terraform will keep trying to acquire a lock for up to 20 minutes if someone else already has the lock rather than
-immediately exiting with an error.
-
-You can configure Terragrunt to pass specific CLI arguments for specific commands using an `extra_arguments` block
-in your `terragrunt.hcl` file:
-
-```hcl
-terraform {
-  # Force Terraform to keep trying to acquire a lock for
-  # up to 20 minutes if someone else already has the lock
-  extra_arguments "retry_lock" {
-    commands = [
-      "init",
-      "apply",
-      "refresh",
-      "import",
-      "plan",
-      "taint",
-      "untaint"
-    ]
-
-    arguments = [
-      "-lock-timeout=20m"
-    ]
-
-    env_vars = {
-      TF_VAR_var_from_environment = "value"
-    }
-  }
-}
-```
-
-Each `extra_arguments` block includes an arbitrary name (in the example above, `retry_lock`), a list of `commands` to
-which the extra arguments should be added, and a list of `arguments` or `required_var_files` or `optional_var_files` to
-add. You can also pass custom environment variables using `env_vars` block, which stores environment variables in key
-value pairs. With the configuration above, when you run `terragrunt apply`, Terragrunt will call Terraform as follows:
-
-```
-$ terragrunt apply
-
-terraform apply -lock-timeout=20m
-```
-
-You can even use built-in functions such as
-[get_terraform_commands_that_need_locking](#get_terraform_commands_that_need_locking) to automatically populate the
-lsit of Terraform commands that need locking:
-
-```hcl
-terraform {
-  # Force Terraform to keep trying to acquire a lock for up to 20 minutes if someone else already has the lock
-  extra_arguments "retry_lock" {
-    commands  = get_terraform_commands_that_need_locking()
-    arguments = ["-lock-timeout=20m"]
-  }
-}
-```
-
-
-
-#### Multiple extra_arguments blocks
-
-You can specify one or more `extra_arguments` blocks. The `arguments` in each block will be applied any time you call
-`terragrunt` with one of the commands in the `commands` list. If more than one `extra_arguments` block matches a
-command, the arguments will be added in the order of appearance in the configuration. For example, in addition to
-lock settings, you may also want to pass custom `-var-file` arguments to several commands:
-
-```hcl
-terraform {
-  # Force Terraform to keep trying to acquire a lock for
-  # up to 20 minutes if someone else already has the lock
-  extra_arguments "retry_lock" {
-    commands  = get_terraform_commands_that_need_locking()
-    arguments = ["-lock-timeout=20m"]
-  }
-
-  # Pass custom var files to Terraform
-  extra_arguments "custom_vars" {
-    commands = [
-      "apply",
-      "plan",
-      "import",
-      "push",
-      "refresh"
-    ]
-
-    arguments = [
-      "-var", "foo=bar",
-      "-var", "region=us-west-1"
-    ]
-  }
-}
-```
-
-With the configuration above, when you run `terragrunt apply`, Terragrunt will call Terraform as follows:
-
-```
-$ terragrunt apply
-
-terraform apply -lock-timeout=20m -var foo=bar -var region=us-west-1
-```
-
-#### `extra_arguments` for `init`
-
-Extra arguments for the `init` command have some additional behavior and constraints.
-
-In addition to being appended to the `terraform init` command that is run when you explicitly run `terragrunt init`,
-`extra_arguments` for `init` will also be appended to the `init` commands that are automatically
-run during other commands (see [Auto-Init](#auto-init)).
-
-You must _not_ specify the `-from-module` option (aka. the `SOURCE` argument for terraform < 0.10.0) or the `DIR`
-argument in the `extra_arguments` for `init`. This option and argument will be provided automatically by terragrunt.
-
-Here's an example of configuring `extra_arguments` for `init` in an environment in which terraform plugins are manually installed,
-rather than relying on terraform to automatically download them.
-
-```hcl
-terraform {
-  # ...
-
-  extra_arguments "init_args" {
-    commands = [
-      "init"
-    ]
-
-    arguments = [
-      "-get-plugins=false",
-      "-plugin-dir=/my/terraform/plugin/dir",
-    ]
-  }
-}
-```
-
-
-#### Required and optional var-files
-
-One common usage of extra_arguments is to include tfvars files. Instead of using arguments, it is simpler to use
-either `required_var_files` or `optional_var_files`. Both options require only to provide the list of file to include.
-The only difference is that `required_var_files` will add the extra argument `-var-file=<your file>` for each file
-specified and if they don't exist, exit with an error. `optional_var_files`, on the other hand, will skip over files
-that don't exists. This allows many conditional configurations based on environment variables as you can see in the
-following example:
-
-```
-/my/tf
-├── terragrunt.hcl
-├── prod.tfvars
-├── us-west-2.tfvars
-├── backend-app
-│   ├── main.tf
-│   ├── dev.tfvars
-│   └── terragrunt.hcl
-├── frontend-app
-│   ├── main.tf
-│   ├── us-east-1.tfvars
-│   └── terragrunt.hcl
-```
-
-```hcl
-terraform {
-  extra_arguments "conditional_vars" {
-    commands = [
-      "apply",
-      "plan",
-      "import",
-      "push",
-      "refresh"
-    ]
-
-    required_var_files = [
-      "${get_parent_terragrunt_dir()}/terraform.tfvars"
-    ]
-
-    optional_var_files = [
-      "${get_parent_terragrunt_dir()}/${get_env("TF_VAR_env", "dev")}.tfvars",
-      "${get_parent_terragrunt_dir()}/${get_env("TF_VAR_region", "us-east-1")}.tfvars",
-      "${get_terragrunt_dir()}/${get_env("TF_VAR_env", "dev")}.tfvars",
-      "${get_terragrunt_dir()}/${get_env("TF_VAR_region", "us-east-1")}.tfvars"
-    ]
-  }
-```
-
-See the [get_terragrunt_dir()](#get_terragrunt_dir) and [get_parent_terragrunt_dir()](#get_parent_terragrunt_dir) documentation
-for more details.
-
-With the configuration above, when you run `terragrunt apply-all`, Terragrunt will call Terraform as follows:
-
-```
-$ terragrunt apply-all
-[backend-app]  terraform apply -var-file=/my/tf/terraform.tfvars -var-file=/my/tf/backend-app/dev.tfvars
-[frontend-app] terraform apply -var-file=/my/tf/terraform.tfvars -var-file=/my/tf/frontend-app/us-east-1.tfvars
-
-$ TF_VAR_env=prod terragrunt apply-all
-[backend-app]  terraform apply -var-file=/my/tf/terraform.tfvars -var-file=/my/tf/prod.tfvars
-[frontend-app] terraform apply -var-file=/my/tf/terraform.tfvars -var-file=/my/tf/prod.tfvars -var-file=/my/tf/frontend-app/us-east-1.tfvars
-
-$ TF_VAR_env=prod TF_VAR_region=us-west-2 terragrunt apply-all
-[backend-app]  terraform apply -var-file=/my/tf/terraform.tfvars -var-file=/my/tf/prod.tfvars -var-file=/my/tf/us-west-2.tfvars
-[frontend-app] terraform apply -var-file=/my/tf/terraform.tfvars -var-file=/my/tf/prod.tfvars -var-file=/my/tf/us-west-2.tfvars
-```
-
-#### Handling whitespace
-
-The list of arguments cannot include whitespaces, so if you need to pass command line arguments that include
-spaces (e.g. `-var bucket=example.bucket.name`), then each of the arguments will need to be a separate item in the
-`arguments` list:
-
-```hcl
-terraform {
-  extra_arguments "bucket" {
-    commands = [
-      "apply",
-      "plan",
-      "import",
-      "push",
-      "refresh"
-    ]
-
-    arguments = [
-      "-var", "bucket=example.bucket.name",
-    ]
-  }
-}
-```
-
-With the configuration above, when you run `terragrunt apply`, Terragrunt will call Terraform as follows:
-
-```
-$ terragrunt apply
-
-terraform apply -var bucket=example.bucket.name
-```
-
-
-### Execute Terraform commands on multiple modules at once
-
-* [Motivation](#motivation-3)
-* [The apply-all, destroy-all, output-all and plan-all commands](#the-apply-all-destroy-all-output-all-and-plan-all-commands)
-* [Passing outputs between modules](#passing-outputs-between-modules)
-* [Dependencies between modules](#dependencies-between-modules)
-* [Testing multiple modules locally](#testing-multiple-modules-locally)
-
-
-#### Motivation
-
-Let's say your infrastructure is defined across multiple Terraform modules:
-
-```
-root
-├── backend-app
-│   └── main.tf
-├── frontend-app
-│   └── main.tf
-├── mysql
-│   └── main.tf
-├── redis
-│   └── main.tf
-└── vpc
-    └── main.tf
-```
-
-There is one module to deploy a frontend-app, another to deploy a backend-app, another for the MySQL database, and so
-on. To deploy such an environment, you'd have to manually run `terraform apply` in each of the subfolder, wait for it
-to complete, and then run `terraform apply` in the next subfolder. How do you avoid this tedious and time-consuming
-process?
-
-
-#### The apply-all, destroy-all, output-all and plan-all commands
-
-To be able to deploy multiple Terraform modules in a single command, add a `terragrunt.hcl` file to each module:
-
-```
-root
-├── backend-app
-│   ├── main.tf
-│   └── terragrunt.hcl
-├── frontend-app
-│   ├── main.tf
-│   └── terragrunt.hcl
-├── mysql
-│   ├── main.tf
-│   └── terragrunt.hcl
-├── redis
-│   ├── main.tf
-│   └── terragrunt.hcl
-└── vpc
-    ├── main.tf
-    └── terragrunt.hcl
-```
-
-Now you can go into the `root` folder and deploy all the modules within it by using the `apply-all` command:
-
-```
-cd root
-terragrunt apply-all
-```
-
-When you run this command, Terragrunt will recursively look through all the subfolders of the current working
-directory, find all folders with a `terragrunt.hcl` file, and run `terragrunt apply` in each of those folders
-concurrently.
-
-Similarly, to undeploy all the Terraform modules, you can use the `destroy-all` command:
-
-```
-cd root
-terragrunt destroy-all
-```
-
-To see the currently applied outputs of all of the subfolders, you can use the `output-all` command:
-
-```
-cd root
-terragrunt output-all
-```
-
-Finally, if you make some changes to your project, you could evaluate the impact by using `plan-all` command:
-
-Note: It is important to realize that you could get errors running `plan-all` if you have dependencies between your
-projects and some of those dependencies haven't been applied yet.
-
-_Ex: If module A depends on module B and module B hasn't been applied yet, then plan-all will show the plan for B,
-but exit with an error when trying to show the plan for A._
-
-```
-cd root
-terragrunt plan-all
-```
-
-If your modules have dependencies between them—for example, you can't deploy the backend-app until MySQL and redis are
-deployed—you'll need to express those dependencies in your Terragrunt configuration as explained in the next section.
-
-
-#### Passing outputs between modules
-
-Consider the following file structure:
-
-```
-root
-├── backend-app
-│   ├── main.tf
-│   └── terragrunt.hcl
-├── mysql
-│   ├── main.tf
-│   └── terragrunt.hcl
-├── redis
-│   ├── main.tf
-│   └── terragrunt.hcl
-└── vpc
-    ├── main.tf
-    └── terragrunt.hcl
-```
-
-Suppose that you wanted to pass in the VPC ID of the VPC that is created from the `vpc` module in the folder structure
-above to the `mysql` module as an input variable. Or if you wanted to pass in the subnet IDs of the private subnet that
-is allocated as part of the `vpc` module.
-
-You can use the `dependency` block to extract the output variables to access another module's output variables in
-the terragrunt `inputs` attribute.
-
-For example, suppose the `vpc` module outputs the ID under the name `vpc_id`. To access that output, you would specify
-in `mysql/terragrunt.hcl`:
-
-```
-dependency "vpc" {
-  config_path = "../vpc"
-}
-
-inputs = {
-  vpc_id = dependency.vpc.outputs.vpc_id
-}
-```
-
-When you apply this module, the output will be read from the `vpc` module and passed in as an input to the `mysql`
-module right before calling `terraform apply`.
-
-You can also specify multiple `dependency` blocks to access multiple different module output variables. For
-example, in the above folder structure, you might want to reference the `domain` output of the `redis` and `mysql`
-modules for use as `inputs` in the `backend-app` module. To access those outputs, you would specify in
-`backend-app/terragrunt.hcl`:
-
-```
-dependency "mysql" {
-  config_path = "../mysql"
-}
-
-dependency "redis" {
-  config_path = "../redis"
-}
-
-inputs = {
-  mysql_url = dependency.mysql.outputs.domain
-  redis_url = dependency.redis.outputs.domain
-}
-```
-
-Note that each `dependency` is automatically considered a dependency in Terragrunt. This means that when you run
-`apply-all` on a config that has `dependency` blocks, Terragrunt will not attempt to deploy the config until all
-the modules referenced in `dependency` blocks have been applied. So for the above example, the order for the
-`apply-all` command would be:
-
-1. Deploy the VPC
-1. Deploy MySQL and Redis in parallel
-1. Deploy the backend-app
-
-If any of the modules failed to deploy, then Terragrunt will not attempt to deploy the modules that depend on them.
-
-**Note**: Not all blocks are able to access outputs passed by `dependency` blocks. See the section on
-[Configuration parsing order](#configuration-parsing-order) in this README for more information.
-
-##### Unapplied dependency and mock outputs
-
-Terragrunt will return an error indicating the dependency hasn't been applied yet if the terraform module managed by the
-terragrunt config referenced in a `dependency` block has not been applied yet. This is because you cannot actually fetch
-outputs out of an unapplied Terraform module, even if there are no resources being created in the module.
-
-This is most problematic when running commands that do not modify state (e.g `plan-all` and `validate-all`) on a
-completely new setup where no infrastructure has been deployed. You won't be able to `plan` or `validate` a module if
-you can't determine the `inputs`. If the module depends on the outputs of another module that hasn't been applied
-yet, you won't be able to compute the `inputs` unless the dependencies are all applied. However, in real life usage, you
-would want to run `validate-all` or `plan-all` on a completely new set of infrastructure.
-
-To address this, you can provide mock outputs to use when a module hasn't been applied yet. This is configured using
-the `mock_outputs` attribute on the `dependency` block and it corresponds to a map that will be injected in place of
-the actual dependency outputs if the target config hasn't been applied yet.
-
-For example, in the previous example with a `mysql` module and `vpc` module, suppose you wanted to place in a temporary,
-dummy value for the `vpc_id` during a `validate-all` for the `mysql` module. You can specify in `mysql/terragrunt.hcl`:
-
-```
-dependency "vpc" {
-  config_path = "../vpc"
-
-  mock_outputs = {
-    vpc_id = "temporary-dummy-id"
-  }
-}
-
-inputs = {
-  vpc_id = dependency.vpc.outputs.vpc_id
-}
-```
-
-You can now run `validate` on this config before the `vpc` module is applied because Terragrunt will use the map
-`{vpc_id = "temporary-dummy-id"}` as the `outputs` attribute on the dependency instead of erroring out.
-
-What if you wanted to restrict this behavior to only the `validate` command? For example, you might not want to use
-the defaults for a `plan` operation because the plan doesn't give you any indication of what is actually going to be
-created.
-
-You can use the `mock_outputs_allowed_terraform_commands` attribute to indicate that the `mock_outputs` should
-only be used when running those Terraform commands. So to restrict the `mock_outputs` to only when `validate` is
-being run, you can modify the above `terragrunt.hcl` file to:
-
-```
-dependency "vpc" {
-  config_path = "../vpc"
-
-  mock_outputs = {
-    vpc_id = "temporary-dummy-id"
-  }
-  mock_outputs_allowed_terraform_commands = ["validate"]
-}
-
-inputs = {
-  vpc_id = dependency.vpc.outputs.vpc_id
-}
-```
-
-Note that indicating `validate` means that the `mock_outputs` will be used either with `validate` or with
-`validate-all`.
-
-You can also use `skip_outputs` on the `dependency` block to specify the dependency without pulling in the outputs:
-
-```
-dependency "vpc" {
-  config_path = "../vpc"
-  skip_outputs = true
-}
-```
-
-When `skip_outputs` is used with `mock_outputs`, mocked outputs will be returned without pulling in the outputs from remote states. This can be useful when you disable the backend initialization (`remote_state.disable_init`) in CI for example.
-
-```
-dependency "vpc" {
-  config_path = "../vpc"
-  mock_outputs = {
-    vpc_id = "temporary-dummy-id"
-  }
-
-  skip_outputs = true
-}
-```
-<!--
-This currently makes no sense to do, but will make more sense when `dependency` blocks start to pull in other
-information from the target config.
--->
-
-
-#### Dependencies between modules
-
-You can also specify dependencies explicitly. Consider the following file structure:
-
-```
-root
-├── backend-app
-│   ├── main.tf
-│   └── terragrunt.hcl
-├── frontend-app
-│   ├── main.tf
-│   └── terragrunt.hcl
-├── mysql
-│   ├── main.tf
-│   └── terragrunt.hcl
-├── redis
-│   ├── main.tf
-│   └── terragrunt.hcl
-└── vpc
-    ├── main.tf
-    └── terragrunt.hcl
-```
-
-Let's assume you have the following dependencies between Terraform modules:
-
-* `backend-app` depends on `mysql`, `redis`, and `vpc`
-* `frontend-app` depends on `backend-app` and `vpc`
-* `mysql` depends on `vpc`
-* `redis` depends on `vpc`
-* `vpc` has no dependencies
-
-You can express these dependencies in your `terragrunt.hcl` config files using a `dependencies` block. For example,
-in `backend-app/terragrunt.hcl` you would specify:
-
-```hcl
-dependencies {
-  paths = ["../vpc", "../mysql", "../redis"]
-}
-```
-
-Similarly, in `frontend-app/terragrunt.hcl`, you would specify:
-
-```hcl
-dependencies {
-  paths = ["../vpc", "../backend-app"]
-}
-```
-
-Once you've specified the dependencies in each `terragrunt.hcl` file, when you run the `terragrunt apply-all` or
-`terragrunt destroy-all`, Terragrunt will ensure that the dependencies are applied or destroyed, respectively, in the
-correct order. For the example at the start of this section, the order for the `apply-all` command would be:
-
-1. Deploy the VPC
-1. Deploy MySQL and Redis in parallel
-1. Deploy the backend-app
-1. Deploy the frontend-app
-
-If any of the modules fail to deploy, then Terragrunt will not attempt to deploy the modules that depend on them. Once
-you've fixed the error, it's usually safe to re-run the `apply-all` or `destroy-all` command again, since it'll be a
-no-op for the modules that already deployed successfully, and should only affect the ones that had an error the last
-time around.
-
-To check all of your dependencies and validate the code in them, you can use the `validate-all` command.
-
-
-#### Testing multiple modules locally
-
-If you are using Terragrunt to configure [remote Terraform configurations](#remote-terraform-configurations) and all
-of your modules have the `source` parameter set to a Git URL, but you want to test with a local checkout of the code,
-you can use the `--terragrunt-source` parameter:
-
-
-```
-cd root
-terragrunt plan-all --terragrunt-source /source/modules
-```
-
-If you set the `--terragrunt-source` parameter, the `xxx-all` commands will assume that parameter is pointing to a
-folder on your local file system that has a local checkout of all of your Terraform modules. For each module that is
-being processed via a `xxx-all` command, Terragrunt will read in the `source` parameter in that module's `terragrunt.hcl`
-file, parse out the path (the portion after the double-slash), and append the path to the `--terragrunt-source`
-parameter to create the final local path for that module.
-
-For example, consider the following `terragrunt.hcl` file:
-
-```hcl
-terraform {
-  source = "git::git@github.com:acme/infrastructure-modules.git//networking/vpc?ref=v0.0.1"
-}
-```
-
-If you run `terragrunt apply-all --terragrunt-source /source/infrastructure-modules`, then the local path Terragrunt
-will compute for the module above will be `/source/infrastructure-modules//networking/vpc`.
-
-
-
-
-### Work with multiple AWS accounts
-
-#### Motivation
-
-The most secure way to manage infrastructure in AWS is to use [multiple AWS
-accounts](https://aws.amazon.com/answers/account-management/aws-multi-account-security-strategy/). You define all your
-IAM users in one account (e.g., the "security" account) and deploy all of your infrastructure into a number of other
-accounts (e.g., the "dev", "stage", and "prod" accounts). To access those accounts, you login to the security account
-and [assume an IAM role](http://docs.aws.amazon.com/cli/latest/userguide/cli-roles.html) in the other accounts.
-
-There are a few ways to assume IAM roles when using AWS CLI tools, such as Terraform:
-
-1. One option is to create a named [profile](http://docs.aws.amazon.com/cli/latest/userguide/cli-multiple-profiles.html),
-   each with a different [role_arn](http://docs.aws.amazon.com/cli/latest/userguide/cli-roles.html) parameter. You then
-   tell Terraform which profile to use via the `AWS_PROFILE` environment variable. The downside to using profiles is
-   that you have to store your AWS credentials in plaintext on your hard drive.
-
-1. Another option is to use environment variables and the [AWS CLI](https://aws.amazon.com/cli/). You first set the
-   credentials for the security account (the one where your IAM users are defined) as the environment variables
-   `AWS_ACCESS_KEY_ID` and `AWS_SECRET_ACCESS_KEY` and run `aws sts assume-role --role-arn <ROLE>`. This gives you
-   back a blob of JSON that contains new `AWS_ACCESS_KEY_ID` and `AWS_SECRET_ACCESS_KEY` values you can set as
-   environment variables to allow Terraform to use that role. The advantage of this approach is that you can store your
-   AWS credentials in a secret store and never write them to disk in plaintext. The disadvantage is that assuming an
-   IAM role requires several tedious steps. Worse yet, the credentials you get back from the `assume-role` command are
-   only good for up to 1 hour, so you have to repeat this process often.
-
-1. A final option is to modify your AWS provider with the [assume_role
-   configuration](https://www.terraform.io/docs/providers/aws/#assume-role) and your S3 backend with the [role_arn
-   parameter](https://www.terraform.io/docs/backends/types/s3.html#role_arn). You can then set the credentials for the
-   security account (the one where your IAM users are defined) as the environment variables `AWS_ACCESS_KEY_ID` and
-   `AWS_SECRET_ACCESS_KEY` and when you run `terraform apply` or `terragrunt apply`, Terraform/Terragrunt will assume
-   the IAM role you specify automatically. The advantage of this approach is that you can store your
-   AWS credentials in a secret store and never write them to disk in plaintext, and you get fresh credentials on every
-   run of `apply`, without the complexity of calling `assume-role`. The disadvantage is that you have to modify all
-   your Terraform / Terragrunt code to set the `role_arn` param and your Terraform backend configuration will change
-   (and prompt you to manually confirm the update!) every time you change the IAM role you're using.
-
-To avoid these frustrating trade-offs, you can configure Terragrunt to assume an IAM role for you, as described next.
-
-
-#### Configuring Terragrunt to assume an IAM role
-
-To tell Terragrunt to assume an IAM role, just set the `--terragrunt-iam-role` command line argument:
-
-```bash
-terragrunt apply --terragrunt-iam-role "arn:aws:iam::ACCOUNT_ID:role/ROLE_NAME"
-```
-
-Alternatively, you can set the `TERRAGRUNT_IAM_ROLE` environment variable:
-
-```bash
-export TERRAGRUNT_IAM_ROLE="arn:aws:iam::ACCOUNT_ID:role/ROLE_NAME"
-terragrunt apply
-```
-
-Additionally, you can specify an `iam_role` property in the terragrunt config:
-
-```hcl
-iam_role = "arn:aws:iam::ACCOUNT_ID:role/ROLE_NAME"
-```
-
-Terragrunt will resolve the value of the option by first looking for the cli argument, then looking for the environment
-variable, then defaulting to the value specified in the config file.
-
-Terragrunt will call the `sts assume-role` API on your behalf and expose the credentials it gets back as environment
-variables when running Terraform. The advantage of this approach is that you can store your AWS credentials in a secret
-store and never write them to disk in plaintext, you get fresh credentials on every run of Terragrunt, without the
-complexity of calling `assume-role` yourself, and you don't have to modify your Terraform code or backend configuration
-at all.
-
-
-
-
-## Terragrunt details
-
-This section contains detailed documentation for the following aspects of Terragrunt:
-
-1. [Inputs](#inputs)
-1. [Locals](#locals)
-1. [AWS credentials](#aws-credentials)
-1. [AWS IAM policies](#aws-iam-policies)
-1. [Built-in Functions](#built-in-functions)
-1. [Before & After Hooks](#before-and-after-hooks)
-1. [Auto-Init](#auto-init)
-1. [CLI options](#cli-options)
-1. [Configuration](#configuration)
-1. [Configuration parsing order](#configuration-parsing-order)
-1. [Formatting terragrunt.hcl](#formatting-terragrunthcl)
-1. [Migrating from Terragrunt v0.11.x and Terraform 0.8.x and older](#migrating-from-terragrunt-v011x-and-terraform-08x-and-older)
-1. [Clearing the Terragrunt cache](#clearing-the-terragrunt-cache)
-1. [Contributing](#contributing)
-1. [Developing Terragrunt](#developing-terragrunt)
-1. [License](#license)
-
-
-### Inputs
-
-You can set values for your module's input parameters by specifying an `inputs` block in `terragrunt.hcl`:
-
-```hcl
-inputs = {
-  instance_type  = "t2.micro"
-  instance_count = 10
-
-  tags = {
-    Name = "example-app"
-  }
-}
-```
-
-Whenever you run a Terragrunt command, Terragrunt will set any inputs you pass in as environment variables. For example,
-with the `terragrunt.hcl` file above, running `terragrunt apply` is roughly equivalent to:
-
-```
-$ terragrunt apply
-
-# Roughly equivalent to:
-
-TF_VAR_instance_type="t2.micro" \
-TF_VAR_instance_count=10 \
-TF_VAR_tags='{"Name":"example-app"}' \
-terraform apply
-```
-
-Note that Terragrunt will respect any `TF_VAR_xxx` variables you've manually set in your environment, ensuring that
-anything in `inputs` will NOT be override anything you've already set in your environment.
-
-#### Variable precedence
-
-Terragrunt follows the same variable precedence as [terraform](https://www.terraform.io/docs/configuration/variables.html#variable-definition-precedence).
-
-If the same variable is assigned multiple values, Terraform will use the **last** value it finds overriding any previous values.
-
-Variables are loaded in the following order:
-
-- Environment variables.
-- `terraform.tfvars` file, if present.
-- `terraform.tfvars.json` file, if present.
-- Any `*.auto.tfvars`/`*.auto.tfvars.json` files, processed in order of their filenames.
-- Any `-var`/`-var-file` options on the command line, in the order they are provided.
-
-
-### Locals
-
-You can use locals to bind a name to an expression, so you can reuse that expression without having to repeat it multiple times (keeping your Terragrunt configuration DRY).
-config. For example, suppose that you need to use the AWS region in multiple inputs. You can bind the name `aws_region`
-using locals:
-
-```
-locals {
-  aws_region = "us-east-1"
-}
-
-inputs = {
-  aws_region  = local.aws_region
-  s3_endpoint = "com.amazonaws.${local.aws_region}.s3"
-}
-```
-
-You can use any valid terragrunt expression in the `locals` configuration. The `locals` block also supports referencing other `locals`:
-
-```
-locals {
-  x = 2
-  y = 40
-  answer = local.x + local.y
-}
-```
-
-##### Including globally defined locals
-
-Currently you can only reference `locals` defined in the same config file. `terragrunt` does not automatically include
-`locals` defined in the parent config of an `include` block into the current context. If you wish to reuse variables
-globally, consider using `yaml` or `json` files that are included and merged using the `terraform` built in functions
-available to `terragrunt`.
-
-For example, suppose you had the following directory tree:
-
-```
-.
-├── terragrunt.hcl
-├── mysql
-│   └── terragrunt.hcl
-└── vpc
-    └── terragrunt.hcl
-```
-
-Instead of adding the `locals` block to the parent `terragrunt.hcl` file, you can define a file `common_vars.yaml`
-that contains the global variables you wish to pull in:
-
-```
-.
-├── terragrunt.hcl
-├── common_vars.yaml
-├── mysql
-│   └── terragrunt.hcl
-└── vpc
-    └── terragrunt.hcl
-```
-
-You can then include them into the `locals` block of the child terragrunt config using `yamldecode` and `file`:
-
-```
-# child terragrunt.hcl
-locals {
-  common_vars = yamldecode(file("${get_terragrunt_dir()}/${find_in_parent_folders("common_vars.yaml")}")),
-  region = "us-east-1"
-}
-```
-
-This configuration will load in the `common_vars.yaml` file and bind it to the attribute `common_vars` so that it is available
-in the current context. Note that because `locals` is a block, there currently is a way to merge the map into the top
-level.
-
-
-### AWS credentials
-
-Terragrunt uses the official [AWS SDK for Go](https://aws.amazon.com/sdk-for-go/), which
-means that it will automatically load credentials using the
-[AWS standard approach](https://aws.amazon.com/blogs/security/a-new-and-standardized-way-to-manage-credentials-in-the-aws-sdks/).
-If you need help configuring your credentials, please refer to the [Terraform
-docs](https://www.terraform.io/docs/providers/aws/#authentication).
-
-
-### AWS IAM policies
-
-Your AWS user must have an [IAM policy](http://docs.aws.amazon.com/amazondynamodb/latest/developerguide/access-control-identity-based.html)
-which grants permissions for interacting with DynamoDB and S3. Terragrunt will automatically create
-the configured DynamoDB tables and S3 buckets for storing remote state if they do not already exist.
-
-The following is an example IAM policy for use with Terragrunt. The policy grants the following permissions:
-
-* all DynamoDB permissions in all regions for tables used by Terragrunt
-* all S3 permissions for buckets used by Terragrunt
-
-Before using this policy, make sure to replace `1234567890` with your AWS account id and `terragrunt*` with
-your organization's naming convention for AWS resources for Terraform remote state.
-
-```json
-{
-    "Version": "2012-10-17",
-    "Statement": [
-        {
-            "Sid": "AllowAllDynamoDBActionsOnAllTerragruntTables",
-            "Effect": "Allow",
-            "Action": "dynamodb:*",
-            "Resource": [
-                "arn:aws:dynamodb:*:1234567890:table/terragrunt*"
-            ]
-        },
-        {
-            "Sid": "AllowAllS3ActionsOnTerragruntBuckets",
-            "Effect": "Allow",
-            "Action": "s3:*",
-            "Resource": [
-                "arn:aws:s3:::terragrunt*",
-                "arn:aws:s3:::terragrunt*/*"
-            ]
-        }
-    ]
-}
-```
-
-For a more minimal policy, for example when using a single bucket and DynamoDB table for multiple Terragrunt
-users, you can use the following. Be sure to replace `BUCKET_NAME` and `TABLE_NAME` with the S3 bucket name
-and DynamoDB table name respectively.
-
-```json
-{
-    "Version": "2012-10-17",
-    "Statement": [
-        {
-            "Sid": "AllowCreateAndListS3ActionsOnSpecifiedTerragruntBucket",
-            "Effect": "Allow",
-            "Action": [
-                "s3:ListBucket",
-                "s3:GetBucketVersioning",
-                "s3:CreateBucket"
-            ],
-            "Resource": "arn:aws:s3:::BUCKET_NAME"
-        },
-        {
-            "Sid": "AllowGetAndPutS3ActionsOnSpecifiedTerragruntBucketPath",
-            "Effect": "Allow",
-            "Action": [
-                "s3:PutObject",
-                "s3:GetObject"
-            ],
-            "Resource": "arn:aws:s3:::BUCKET_NAME/some/path/here"
-        },
-        {
-            "Sid": "AllowCreateAndUpdateDynamoDBActionsOnSpecifiedTerragruntTable",
-            "Effect": "Allow",
-            "Action": [
-                "dynamodb:PutItem",
-                "dynamodb:GetItem",
-                "dynamodb:DescribeTable",
-                "dynamodb:DeleteItem",
-                "dynamodb:CreateTable"
-            ],
-            "Resource": "arn:aws:dynamodb:*:*:table/TABLE_NAME"
-        }
-    ]
-}
-```
-
-When the above is applied to an IAM user it will restrict them to creating the DynamoDB table if it doesn't
-already exist and allow updating records for state locking, and for the S3 bucket will allow creating the
-bucket if it doesn't already exist and only write files to the specified path.
-
-If you are only given access to an externally created Bucket you will need at least this IAM policy to be granted to your account:
-```
-{
-    "Version": "2012-10-17",
-    "Statement": [
-        {
-            "Action": [
-                "s3:GetBucketLocation",
-                "s3:List*"
-            ],
-            "Resource": [
-                "arn:aws:s3:::<BucketName>"
-            ],
-            "Effect": "Allow"
-        },
-        {
-            "Action": [
-                "s3:DeleteObject",
-                "s3:GetObject",
-                "s3:PutObject",
-                "s3:ListBucket"
-            ],
-            "Resource": [
-                "arn:aws:s3:::<BucketName>/*"
-            ],
-            "Effect": "Allow"
-        }
-    ]
-}
-```
-
-and you will need to set the flag `skip_bucket_versioning` to true (only bucket owners can check versioning status on an S3 Bucket)
-
-
-### Built-in Functions
-
-Terragrunt allows you to use built-in functions anywhere in `terragrunt.hcl`, just like Terraform! The functions
-currently available are:
-
-* [All Terraform built-in functions](#terraform-built-in-functions)
-* [find_in_parent_folders()](#find_in_parent_folders)
-* [path_relative_to_include()](#path_relative_to_include)
-* [path_relative_from_include()](#path_relative_from_include)
-* [get_env(NAME, DEFAULT)](#get_env)
-* [get_terragrunt_dir()](#get_terragrunt_dir)
-* [get_parent_terragrunt_dir()](#get_parent_terragrunt_dir)
-* [get_terraform_commands_that_need_vars()](#get_terraform_commands_that_need_vars)
-* [get_terraform_commands_that_need_input()](#get_terraform_commands_that_need_input)
-* [get_terraform_commands_that_need_locking()](#get_terraform_commands_that_need_locking)
-* [get_terraform_commands_that_need_parallelism()](#get_terraform_commands_that_need_parallelism)
-* [get_aws_account_id()](#get_aws_account_id)
-* [get_aws_caller_identity_arn()](#get_aws_caller_identity_arn)
-* [get_aws_caller_identity_user_id()](#get_aws_caller_identity_user_id)
-* [run_cmd()](#run_cmd)
-
-
-#### Terraform built-in functions
-
-All [Terraform built-in functions](https://www.terraform.io/docs/configuration/functions.html) are supported in
-Terragrunt config files:
-
-```hcl
-terraform {
-  source = "../modules/${basename(get_terragrunt_dir())}"
-}
-
-remote_state {
-  backend = "s3"
-  config = {
-    bucket = trimspace("   my-terraform-bucket     ")
-    region = join("-", ["us", "east", "1"])
-    key    = format("%s/terraform.tfstate", path_relative_to_include())
-  }
-}
-```
-
-Note: Any `file*` functions (`file`, `fileexists`, `filebase64`, etc) are relative to the directory containing the
-`terragrunt.hcl` file they're used in.
-
-Given the following structure:
-```
-└── terragrunt
-  └── common.tfvars
-  ├── assets
-  |  └── mysql
-  |     └── assets.txt
-  └── terragrunt.hcl
-```
-
-Then `assets.txt` could be read with the following function call:
-```hcl
-file("assets/mysql/assets.txt")
-```
-
-
-#### find_in_parent_folders
-
-`find_in_parent_folders()` searches up the directory tree from the current `terragrunt.hcl` file and returns the
-relative path to the first `terragrunt.hcl` in a parent folder or exit with an error if no such file is found. This is
-primarily useful in an `include` block to automatically find the path to a parent `terragrunt.hcl` file:
-
-```hcl
-include {
-  path = find_in_parent_folders()
-}
-```
-
-The function takes an optional `name` parameter that allows you to specify a different filename to search for:
-
-```hcl
-include {
-  path = find_in_parent_folders("some-other-file-name.hcl")
-}
-```
-
-You can also pass an optional second `fallback` parameter which causes the function to return the fallback value
-(instead of exiting with an error) if the file in the `name` parameter cannot be found:
-
-```hcl
-include {
-  path = find_in_parent_folders("some-other-file-name.tfvars", "fallback.tfvars")
-}
-```
-
-
-#### path_relative_to_include
-
-`path_relative_to_include()` returns the relative path between the current `terragrunt.hcl` file and the `path`
-specified in its `include` block. For example, consider the following folder structure:
-
-```
-├── terragrunt.hcl
-└── prod
-    └── mysql
-        └── terragrunt.hcl
-└── stage
-    └── mysql
-        └── terragrunt.hcl
-```
-
-Imagine `prod/mysql/terragrunt.hcl` and `stage/mysql/terragrunt.hcl` include all settings from the root
-`terragrunt.hcl` file:
-
-```hcl
-include {
-  path = find_in_parent_folders()
-}
-```
-
-The root `terragrunt.hcl` can use the `path_relative_to_include()` in its `remote_state` configuration to ensure
-each child stores its remote state at a different `key`:
-
-```hcl
-remote_state {
-  backend = "s3"
-  config = {
-    bucket = "my-terraform-bucket"
-    region = "us-east-1"
-    key    = "${path_relative_to_include()}/terraform.tfstate"
-  }
-}
-```
-
-The resulting `key` will be `prod/mysql/terraform.tfstate` for the prod `mysql` module and
-`stage/mysql/terraform.tfstate` for the stage `mysql` module.
-
-
-#### path_relative_from_include
-
-`path_relative_from_include()` returns the relative path between the `path` specified in its `include` block and the
-current `terragrunt.hcl` file (it is the counterpart of `path_relative_to_include()`). For example, consider the
-following folder structure:
-
-```
-├── sources
-|  ├── mysql
-|  |  └── *.tf
-|  └── secrets
-|     └── mysql
-|         └── *.tf
-└── terragrunt
-  └── common.tfvars
-  ├── mysql
-  |  └── terragrunt.hcl
-  ├── secrets
-  |  └── mysql
-  |     └── terragrunt.hcl
-  └── terragrunt.hcl
-```
-
-Imagine `terragrunt/mysql/terragrunt.hcl` and `terragrunt/secrets/mysql/terragrunt.hcl` include all settings from the
-root `terragrunt.hcl` file:
-
-```hcl
-include {
-  path = find_in_parent_folders()
-}
-```
-
-The root `terragrunt.hcl` can use the `path_relative_from_include()` in combination with `path_relative_to_include()`
-in its `source` configuration to retrieve the relative terraform source code from the terragrunt configuration file:
-
-```hcl
-terraform {
-  source = "${path_relative_from_include()}/../sources//${path_relative_to_include()}"
-}
-```
-
-The resulting `source` will be `../../sources//mysql` for `mysql` module and `../../../sources//secrets/mysql` for
-`secrets/mysql` module.
-
-Another use case would be to add extra argument to include the `common.tfvars` file for all subdirectories:
-
-```hcl
-  terraform {
-    extra_arguments "common_var" {
-      commands = [
-        "apply",
-        "plan",
-        "import",
-        "push",
-        "refresh"
-      ]
-
-      arguments = [
-        "-var-file=${get_terragrunt_dir()}/${path_relative_from_include()}/common.tfvars",
-      ]
-    }
-  }
-```
-
-This allows proper retrieval of the `common.tfvars` from whatever the level of subdirectories we have.
-
-
-#### get_env
-
-`get_env(NAME, DEFAULT)` returns the value of the environment variable named `NAME` or `DEFAULT` if that environment
-variable is not set. Example:
-
-```hcl
-remote_state {
-  backend = "s3"
-  config = {
-    bucket = get_env("BUCKET", "my-terraform-bucket")
-  }
-}
-```
-
-Note that [Terraform will read environment
-variables](https://www.terraform.io/docs/configuration/environment-variables.html#tf_var_name) that start with the
-prefix `TF_VAR_`, so one way to share a variable named `foo` between Terraform and Terragrunt is to set its value
-as the environment variable `TF_VAR_foo` and to read that value in using this `get_env()` built-in function.
-
-#### get_terragrunt_dir
-
-`get_terragrunt_dir()` returns the directory where the Terragrunt configuration file (by default `terragrunt.hcl`) lives.
-This is useful when you need to use relative paths with [remote Terraform
-configurations](#remote-terraform-configurations) and you want those paths relative to your Terragrunt configuration
-file and not relative to the temporary directory where Terragrunt downloads the code.
-
-For example, imagine you have the following file structure:
-
-```
-/terraform-code
-├── common.tfvars
-├── frontend-app
-│   └── terragrunt.hcl
-```
-
-Inside of `/terraform-code/frontend-app/terragrunt.hcl` you might try to write code that looks like this:
-
-```hcl
-terraform {
-  source = "git::git@github.com:foo/modules.git//frontend-app?ref=v0.0.3"
-
-  extra_arguments "custom_vars" {
-    commands = [
-      "apply",
-      "plan",
-      "import",
-      "push",
-      "refresh"
-    ]
-
-    arguments = [
-      "-var-file=../common.tfvars" # Note: This relative path will NOT work correctly!
-    ]
-  }
-}
-```
-
-Note how the `source` parameter is set, so Terragrunt will download the `frontend-app` code from the `modules` repo
-into a temporary folder and run `terraform` in that temporary folder. Note also that there is an `extra_arguments`
-block that is trying to allow the `frontend-app` to read some shared variables from a `common.tfvars` file.
-Unfortunately, the relative path (`../common.tfvars`) won't work, as it will be relative to the temporary folder!
-Moreover, you can't use an absolute path, or the code won't work on any of your teammates' computers.
-
-To make the relative path work, you need to use `get_terragrunt_dir()` to combine the path with the folder where
-the `terragrunt.hcl` file lives:
-
-```hcl
-terraform {
-  source = "git::git@github.com:foo/modules.git//frontend-app?ref=v0.0.3"
-
-  extra_arguments "custom_vars" {
-    commands = [
-      "apply",
-      "plan",
-      "import",
-      "push",
-      "refresh"
-    ]
-
-    # With the get_terragrunt_dir() function, you can use relative paths!
-    arguments = [
-      "-var-file=${get_terragrunt_dir()}/../common.tfvars"
-    ]
-  }
-}
-```
-
-For the example above, this path will resolve to `/terraform-code/frontend-app/../common.tfvars`, which is exactly
-what you want.
-
-
-#### get_parent_terragrunt_dir
-
-`get_parent_terragrunt_dir()` returns the absolute directory where the Terragrunt parent configuration file (by default
-`terragrunt.hcl`) lives. This is useful when you need to use relative paths with [remote Terraform
-configurations](#remote-terraform-configurations) and you want those paths relative to your parent Terragrunt
-configuration file and not relative to the temporary directory where Terragrunt downloads the code.
-
-This function is very similar to [get_terragrunt_dir()](#get_terragrunt_dir) except it returns the root instead of the
-leaf of your terragrunt configuration folder.
-
-```
-/terraform-code
-├── terragrunt.hcl
-├── common.tfvars
-├── app1
-│   └── terragrunt.hcl
-├── tests
-│   ├── app2
-│   |   └── terragrunt.hcl
-│   └── app3
-│       └── terragrunt.hcl
-```
-
-```hcl
-terraform {
-  extra_arguments "common_vars" {
-    commands = [
-      "apply",
-      "plan",
-      "import",
-      "push",
-      "refresh"
-    ]
-
-    arguments = [
-      "-var-file=${get_parent_terragrunt_dir()}/common.tfvars"
-    ]
-  }
-}
-```
-
-The common.tfvars located in the terraform root folder will be included by all applications, whatever their relative location to the root.
-
-#### get_terraform_commands_that_need_vars
-
-`get_terraform_commands_that_need_vars()` returns the list of terraform commands that accept `-var` and `-var-file`
-parameters. This function is used when defining [extra_arguments](#keep-your-cli-flags-dry).
-
-```hcl
-terraform {
-  extra_arguments "common_var" {
-    commands  = get_terraform_commands_that_need_vars()
-    arguments = ["-var-file=${get_aws_account_id()}.tfvars"]
-  }
-}
-```
-
-#### get_terraform_commands_that_need_input
-
-`get_terraform_commands_that_need_input()` returns the list of terraform commands that accept the `-input=(true or false)`
-parameter. This function is used when defining [extra_arguments](#keep-your-cli-flags-dry).
-
-```hcl
-terraform {
-  # Force Terraform to not ask for input value if some variables are undefined.
-  extra_arguments "disable_input" {
-    commands  = get_terraform_commands_that_need_input()
-    arguments = ["-input=false"]
-  }
-}
-```
-
-#### get_terraform_commands_that_need_locking
-
-`get_terraform_commands_that_need_locking()` returns the list of terraform commands that accept the `-lock-timeout`
-parameter. This function is used when defining [extra_arguments](#keep-your-cli-flags-dry).
-
-```hcl
-terraform {
-  # Force Terraform to keep trying to acquire a lock for up to 20 minutes if someone else already has the lock
-  extra_arguments "retry_lock" {
-    commands  = get_terraform_commands_that_need_locking()
-    arguments = ["-lock-timeout=20m"]
-  }
-}
-```
-
-#### get_terraform_commands_that_need_parallelism
-
-`get_terraform_commands_that_need_parallelism()` returns the list of terraform commands that accept the `-parallelism`
-parameter. This function is used when defining [extra_arguments](#keep-your-cli-flags-dry).
-
-```hcl
-terraform {
-  # Force Terraform to run with reduced parallelism
-  extra_arguments "parallelism" {
-    commands  = get_terraform_commands_that_need_parallelism()
-    arguments = ["-parallelism=5"]
-  }
-}
-```
-
-#### get_aws_account_id
-
-`get_aws_account_id()` returns the AWS account id associated with the current set of credentials. Example:
-
-```hcl
-remote_state {
-  backend = "s3"
-  config = {
-    bucket = "mycompany-${get_aws_account_id()}"
-  }
-}
-```
-
-#### get_aws_caller_identity_arn
-
-`get_aws_caller_identity_arn()` returns the ARN of the AWS identity associated with the current set of credentials. Example:
-
-```hcl
-inputs = {
-  caller_arn = get_aws_caller_identity_arn()
-}
-```
-
-#### get_aws_caller_identity_user_id
-
-`get_aws_caller_identity_user_id()` returns the UserId of the AWS identity associated with the current set of credentials. Example:
-
-```hcl
-inputs = {
-  caller_user_id = get_aws_caller_identity_user_id()
-}
-```
-
-This allows uniqueness of the storage bucket per AWS account (since bucket name must be globally unique).
-
-It is also possible to configure variables specifically based on the account used:
-
-```hcl
-terraform {
-  extra_arguments "common_var" {
-    commands = get_terraform_commands_that_need_vars()
-    arguments = ["-var-file=${get_aws_account_id()}.tfvars"]
-  }
-}
-```
-
-#### run_cmd
-
-`run_cmd(command, arg1, arg2...)` runs a shell command and returns the stdout as the result of the interpolation. The
-command is executed at the same folder as the `terragrunt.hcl` file. This is useful whenever you want to dynamically
-fill in arbitrary information in your Terragrunt configuration.
-
-As an example, you could write a script that determines the bucket and DynamoDB table name based on the AWS account,
-instead of hardcoding the name of every account:
-
-```hcl
-remote_state {
-  backend = "s3"
-  config = {
-    bucket         = run_cmd("./get_names.sh", "bucket")
-    dynamodb_table = run_cmd("./get_names.sh", "dynamodb")
-  }
-}
-```
-
-If the command you are running has the potential to output sensitive values, you may wish to redact the output from
-appearing in the terminal. To do so, use the special `--terragrunt-quiet` argument which must be passed as the first
-argument to `run_cmd()`:
-```hcl
-super_secret_value = run_cmd("--terragrunt-quiet", "./decrypt_secret.sh", "foo")
-```
-
-**Note:** This will prevent terragrunt from displaying the output from the command in its output.
-However, the value could still be displayed in the Terraform output if Terraform does not treat it as a
-[sensitive value](https://www.terraform.io/docs/configuration/outputs.html#sensitive-suppressing-values-in-cli-output).
-
-### Before and After Hooks
-
-_Before Hooks_ or _After Hooks_ are a feature of terragrunt that make it possible to define custom actions
-that will be called either before or after execution of the `terraform` command.
-
-Here's an example:
-
-```hcl
-terraform {
-  before_hook "before_hook_1" {
-    commands     = ["apply", "plan"]
-    execute      = ["echo", "Foo"]
-    run_on_error = true
-  }
-
-  before_hook "before_hook_2" {
-    commands     = ["apply"]
-    execute      = ["echo", "Bar"]
-    run_on_error = false
-  }
-
-  before_hook "interpolation_hook_1" {
-    commands     = ["apply", "plan"]
-    execute      = ["echo", get_env("HOME", "HelloWorld")]
-    run_on_error = false
-  }
-
-  after_hook "after_hook_1" {
-    commands     = ["apply", "plan"]
-    execute      = ["echo", "Baz"]
-    run_on_error = true
-  }
-
-  after_hook "init_from_module" {
-    commands = ["init-from-module"]
-    execute  = ["cp", "${get_parent_terragrunt_dir()}/foo.tf", "."]
-  }
-}
-```
-
-Hooks support the following arguments:
-
-* `commands` (required): the `terraform` commands that will trigger the execution of the hook.
-* `execute` (required): the shell command to execute.
-* `run_on_error` (optional): if set to true, this hook will run even if a previous hook hit an error, or in the case of
-  "after" hooks, if the Terraform command hit an error. Default is false.
-* `init_from_module` and `init`: This is not an argument, but a special name you can use for hooks that run during
-  initialization. There are two stages of initialization: one is to download
-  [remote configurations](#keep-your-terraform-code-dry) using `go-getter`; the other is [Auto-Init](#auto-init), which
-  configures the backend and downloads provider plugins and modules. If you wish to execute a hook when Terragrunt is
-  using `go-getter` to download remote configurations, name the hook `init_from_module`. If you wish to execute a hook
-  when Terragrunt is using `terraform init` for Auto-Init, name the hook `init`.
-
-
-
-
-### Auto-Init
-
-_Auto-Init_ is a feature of Terragrunt that makes it so that `terragrunt init` does not need to be called explicitly
-before other terragrunt commands.
-
-When Auto-Init is enabled (the default), terragrunt will automatically call
-[`terraform init`](https://www.terraform.io/docs/commands/init.html) during other commands (e.g. `terragrunt plan`)
- when terragrunt detects that:
-
-* `terraform init` has never been called, or
-* `source` needs to be downloaded, or
-* the modules or remote state used by the module have changed since the previous call to `terraform init`.
-
-As mentioned [above](#extra_arguments-for-init), `extra_arguments` can be configured to allow customization of the
-`terraform init` command.
-
-Note that there might be cases where terragrunt does not properly detect that `terraform init` needs be called.
-In this case, terraform would fail. Running `terragrunt init` again corrects this situation.
-
-For some use cases, it might be desirable to disable Auto-Init. For example, if each user wants to specify a different
-`-plugin-dir` option to `terraform init` (and therefore it cannot be put in `extra_arguments`). To disable Auto-Init,
-use the `--terragrunt-no-auto-init` command line option or set the `TERRAGRUNT_AUTO_INIT` environment variable to
-`false`.
-
-Disabling Auto-Init means that you _must_ explicitly call `terragrunt init` prior to any other terragrunt commands for
-a particular configuration. If Auto-Init is disabled, and terragrunt detects that `terraform init` needs to be called,
-then terragrunt will fail.
-
-### Auto-Retry
-
-_Auto-Retry_ is a feature of `terragrunt` that will automatically address situations where a `terraform` command needs
-to be re-run.
-
-Terraform can fail with transient errors which can be addressed by simply retrying the command again. In the event
-`terragrunt` finds one of these errors, the command will be re-run again automatically.
-
-**Example**
-
-```
-$ terragrunt apply
-...
-Initializing provider plugins...
-- Checking for available provider plugins on https://releases.hashicorp.com...
-Error installing provider "template": error fetching checksums: Get https://releases.hashicorp.com/terraform-provider-template/1.0.0/terraform-provider-template_1.0.0_SHA256SUMS: net/http: TLS handshake timeout.
-```
-
-Terragrunt sees this error, and knows it is a transient error that can addressed by re-running the `apply` command.
-
-`auto-retry` will try a maximum of three times to re-run the command, at which point it will deem the error as not
-transient, and accept the terraform failure. Retries will occur when the error is encountered, pausing for 5 seconds
-between retries.
-
-Known errors that `auto-retry` will rerun, are maintained in the `TerragruntOptions.RetryableErrors` array. Future
-upgrades to `terragrunt` may include the ability to configure `auto-retry` by specifying additional error strings and
-configuring max retries and retry intervals the `terragrunt` config (PRs welcome!).
-
-To disable `auto-retry`, use the `--terragrunt-no-auto-retry` command line option or set the `TERRAGRUNT_AUTO_RETRY`
-environment variable to `false`.
-
-
-### CLI Options
-
-Terragrunt forwards all arguments and options to Terraform. The only exceptions are `--version`, `terragrunt-info` and
-arguments that start with the prefix `--terragrunt-`. The currently available options are:
-
-* `--terragrunt-config`: A custom path to the `terragrunt.hcl` file. May also be specified via the `TERRAGRUNT_CONFIG`
-  environment variable. The default path is `terragrunt.hcl` in the current directory (see
-  [Configuration](#configuration) for a slightly more nuanced explanation). This argument is not
-  used with the `apply-all`, `destroy-all`, `output-all`, `validate-all`, and `plan-all` commands.
-
-* `--terragrunt-tfpath`: A custom path to the Terraform binary. May also be specified via the `TERRAGRUNT_TFPATH`
-  environment variable. The default is `terraform` in a directory on your PATH.
-
-* `--terragrunt-no-auto-init`: Don't automatically run `terraform init` when other commands are run (e.g. `terragrunt
-  apply`). Useful if you want to pass custom arguments to `terraform init` that are specific to a user or execution
-  environment, and therefore cannot be specified as `extra_arguments`. For example, `-plugin-dir`. You must run
-  `terragrunt init` yourself in this case if needed. `terragrunt` will fail if it detects that `init` is needed, but
-  auto init is disabled. See [Auto-Init](#auto-init)
-
-* `--terragrunt-no-auto-retry`: Don't automatically retry commands which fail with transient errors.
-  See [Auto-Retry](#auto-retry)
-
-* `--terragrunt-non-interactive`: Don't show interactive user prompts. This will default the answer for all prompts to
-  'yes'. Useful if you need to run Terragrunt in an automated setting (e.g. from a script). May also be specified with
-  the [TF_INPUT](https://www.terraform.io/docs/configuration/environment-variables.html#tf_input) environment variable.
-
-* `--terragrunt-working-dir`: Set the directory where Terragrunt should execute the `terraform` command. Default is the
-  current working directory. Note that for the `apply-all`, `destroy-all`, `output-all`, `validate-all`, and `plan-all`
-  commands, this parameter has a different meaning: Terragrunt will apply or destroy all the Terraform modules in the
-  subfolders of the `terragrunt-working-dir`, running `terraform` in the root of each module it finds.
-
-* `--terragrunt-download-dir`: The path where to download Terraform code when using [remote Terraform
-  configurations](#keep-your-terraform-code-dry). May also be specified via the `TERRAGRUNT_DOWNLOAD` environment
-  variable. Default is `.terragrunt-cache` in the working directory. We recommend adding this folder to your `.gitignore`.
-
-* `--terragrunt-source`: Download Terraform configurations from the specified source into a temporary folder, and run
-  Terraform in that temporary folder. May also be specified via the `TERRAGRUNT_SOURCE` environment variable. The
-  source should use the same syntax as the [Terraform module source](https://www.terraform.io/docs/modules/sources.html)
-  parameter. If you specify this argument for the `apply-all`, `destroy-all`, `output-all`, `validate-all`, or `plan-all`
-  commands, Terragrunt will assume this is the local file path for all of your Terraform modules, and for each module
-  processed by the `xxx-all` command, Terragrunt will automatically append the path of `source` parameter in each
-  module to the `--terragrunt-source` parameter you passed in.
-
-* `--terragrunt-source-update`: Delete the contents of the temporary folder before downloading Terraform source code
-  into it. Can also be enabled by setting the `TERRAGRUNT_SOURCE_UPDATE` environment variable to `true`.
-
-* `--terragrunt-ignore-dependency-errors`: `*-all` commands continue processing components even if a dependency fails
-
-* `--terragrunt-iam-role`: Assume the specified IAM role ARN before running Terraform or AWS commands. May also be
-  specified via the `TERRAGRUNT_IAM_ROLE` environment variable. This is a convenient way to use Terragrunt and
-  Terraform with multiple AWS accounts.
-
-* `--terragrunt-exclude-dir`: Unix-style glob of directories to exclude when running `*-all` commands. Modules under
-  these directories will be excluded during execution of the commands. If a relative path is specified, it should be
-  relative from `--terragrunt-working-dir`. Flag can be specified multiple times. This will only exclude the module,
-  not its dependencies.
-
-* `--terragrunt-include-dir`: Unix-style glob of directories to include when running `*-all` commands. Only modules
-  under these directories (and all dependent modules) will be included during execution of the commands. If a relative
-  path is specified, it should be relative from `--terragrunt-working-dir`. Flag can be specified multiple times.
-
-* `--terragrunt-ignore-dependency-order`: Ignore the depedencies between modules when running `*-all` commands.
-
-* `--terragrunt-ignore-external-dependencies`: Dont attempt to include any external dependencies when running `*-all`
-  commands
-
-* `--terragrunt-include-external-dependencies`: Include any external dependencies when running `*-all` without asking.
-
-### Configuration
-
-Terragrunt configuration is defined in a `terragrunt.hcl` file. This uses the same HCL syntax as Terraform itself.
-
-Here's an example:
-
-```hcl
-include {
-  path = find_in_parent_folders()
-}
-
-dependencies {
-  paths = ["../vpc", "../mysql", "../redis"]
-}
-```
-
-Terragrunt figures out the path to its config file according to the following rules:
-
- 1. The value of the `--terragrunt-config` command-line option, if specified.
- 1. The value of the `TERRAGRUNT_CONFIG` environment variable, if defined.
- 1. A `terragrunt.hcl` file in the current working directory, if it exists.
- 1. If none of these are found, exit with an error.
-
-
-#### prevent_destroy
-
-Terragrunt `prevent_destroy` boolean flag allows you to protect selected Terraform module. It will prevent `destroy`
-or `destroy-all` command to actually destroy resources of the protected module. This is useful for modules you want
-to carefully protect, such as a database, or a module that provides auth.
-
-Example:
-
-```hcl
-terraform {
-  source = "git::git@github.com:foo/modules.git//app?ref=v0.0.3"
-}
-
-prevent_destroy = true
-```
-
-#### skip
-
-The terragrunt `skip` boolean flag can be used to protect modules you don't want any changes to or just to skip modules
-that don't define any infrastructure by themselves. When set to true, all terragrunt commands will skip the selected
-module.
-
-Consider the following file structure:
-
-```
-root
-├── terragrunt.hcl
-├── prod
-│   └── terragrunt.hcl
-├── dev
-│   └── terragrunt.hcl
-└── qa
-    └── terragrunt.hcl
-```
-
-In some cases, the root level `terragrunt.hcl` file is solely used to DRY up your Terraform configuration by being
-included in the other `terragrunt.hcl` files. In this case, you do not want the `xxx-all` commands to process the root
-level `terragrunt.hcl` since it does not define any infrastructure by itself. To make the `xxx-all` commands skip the
-root level `terragrunt.hcl` file, you can set `skip = true`:
-
-```hcl
-skip = true
-```
-
-The `skip` flag must be set explicitly in terragrunt modules that should be skipped. If you set `skip = true` in a
-`terragrunt.hcl` file that is included by another `terragrunt.hcl` file, only the `terragrunt.hcl` file that explicitly
-set `skip = true` will be skipped.
-
-
-### Configuration parsing order
-
-It is important to be aware of the terragrunt configuration parsing order when using features like [locals](#locals) and
-[dependency outputs](#passing-outputs-between-modules), where you can reference attributes of other blocks in the config
-in your `inputs`. For example, because `locals` are evaluated before `dependency` blocks, you can not bind outputs
-from `dependency` into `locals`. On the other hand, for the same reason, you can use `locals` in the
-`dependency` blocks.
-
-Currently terragrunt parses the config in the following order:
-
-1. `include` block
-1. `locals` block
-1. `dependencies` block
-1. `dependency` blocks, including calling `terragrunt output` on the dependent modules to retrieve the outputs
-1. Everything else
-1. The config referenced by `include`
-1. A merge operation between the config referenced by `include` and the current config.
-
-Blocks that are parsed earlier in the process will be made available for use in the parsing of later blocks. Similarly,
-you cannot use blocks that are parsed later earlier in the process (e.g you can't reference `dependency` in
-`locals`, `include`, or `dependencies` blocks).
-
-Note that the parsing order is slightly different when using the `-all` flavors of the command. In the `-all` flavors of
-the command, Terragrunt parses the configuration twice. In the first pass, it follows the following parsing order:
-
-1. `include` block of all configurations in the tree
-1. `locals` block of all configurations in the tree
-1. `dependency` blocks of all configurations in the tree, but does NOT retrieve the outputs
-1. `terraform` block of all configurations in the tree
-1. `dependencies` block of all configurations in the tree
-
-The results of this pass are then used to build the dependency graph of the modules in the tree. Once the graph is
-constructed, Terragrunt will loop through the modules and run the specified command. It will then revert to the single
-configuration parsing order specified above for each module as it runs the command.
-
-This allows Terragrunt to avoid resolving `dependency` on modules that haven't been applied yet when doing a
-clean deployment from scratch with `apply-all`.
-
-
-### Formatting terragrunt.hcl
-
-You can rewrite `terragrunt.hcl` files to a canonical format using the `hclfmt` command built into `terragrunt`. Similar
-to `terraform fmt`, this command applies a subset of [the Terraform language style
-conventions](https://www.terraform.io/docs/configuration/style.html), along with other minor adjustments for
-readability.
-
-This command will recursively search for `terragrunt.hcl` files and format all of them under a given directory tree.
-Consider the following file structure:
-
-```
-root
-├── terragrunt.hcl
-├── prod
-│   └── terragrunt.hcl
-├── dev
-│   └── terragrunt.hcl
-└── qa
-    └── terragrunt.hcl
-```
-
-If you run `terragrunt hclfmt` at the `root`, this will update:
-
-- `root/terragrunt.hcl`
-- `root/prod/terragrunt.hcl`
-- `root/dev/terragrunt.hcl`
-- `root/qa/terragrunt.hcl`
-
-Additionally, there's a flag `--terragrunt-check`. It allows to validating if files are properly formatted. It does not
-rewrite files and in case of invalid format, it will return an error with exit status 0.
-
-#### terraform_binary
-
-The terragrunt `terraform_binary` string option can be used to override the default terraform binary path (which is `terraform`).
-
-The precedence is as follows: `--terragrunt-tfpath` command line option -> `TERRAGRUNT_TFPATH` env variable -> `terragrunt.hcl` in the module directory -> included `terragrunt.hcl`
-
-#### download_dir
-
-The terragrunt `download_dir` string option can be used to override the default download directory.
-
-The precedence is as follows: `--terragrunt-download-dir` command line option -> `TERRAGRUNT_DOWNLOAD` env variable -> `terragrunt.hcl` in the module directory -> included `terragrunt.hcl`
-
-It supports all terragrunt functions, i.e. `path_relative_from_include()`.
-
-#### terraform_version_constraint
-
-The terragrunt `terraform_version_constraint` string overrides the default minimum supported version of terraform.
-Terragrunt only officially supports the latest version of terraform, however in some cases an old terraform is needed.
-
-For example:
-
-```hcl
-terraform_version_constraint = ">= 0.11"
-```
-
-### Clearing the Terragrunt cache
-
-Terragrunt creates a `.terragrunt-cache` folder in the current working directory as its scratch directory. It downloads
-your remote Terraform configurations into this folder, runs your Terraform commands in this folder, and any modules and
-providers those commands download also get stored in this folder. You can safely delete this folder any time and
-Terragrunt will recreate it as necessary.
-
-If you need to clean up a lot of these folders (e.g., after `terragrunt apply-all`), you can use the following commands
-on Mac and Linux:
-
-Recursively find all the `.terragrunt-cache` folders that are children of the current folder:
-
-```bash
-find . -type d -name ".terragrunt-cache"
-```
-
-If you are ABSOLUTELY SURE you want to delete all the folders that come up in the previous command, you can recursively
-delete all of them as follows:
-
-```bash
-find . -type d -name ".terragrunt-cache" -prune -exec rm -rf {} \;
-```
-
-Also consider setting the `TERRAGRUNT_DOWNLOAD` environment variable if you wish to place the cache directories
-somewhere else.
-
-
-
-
-### Contributing
-
-Terragrunt is an open source project, and contributions from the community are very welcome! Please check out the
-[Contribution Guidelines](CONTRIBUTING.md) and [Developing Terragrunt](#developing-terragrunt) for instructions.
-
-
-
-
-
-### Developing Terragrunt
-
-#### Running locally
-
-To run Terragrunt locally, use the `go run` command:
-
-```bash
-go run main.go plan
-```
-
-#### Dependencies
-
-* Terragrunt uses `dep`, a vendor package management tool for golang. See the dep repo for
-  [installation instructions](https://github.com/golang/dep).
-
-#### Running tests
-
-**Note**: The tests in the `dynamodb` folder for Terragrunt run against a real AWS account and will add and remove
-real data from DynamoDB. DO NOT hit `CTRL+C` while the tests are running, as this will prevent them from cleaning up
-temporary tables and data in DynamoDB. We are not responsible for any charges you may incur.
-
-Before running the tests, you must configure your [AWS credentials](#aws-credentials) and [AWS IAM policies](#aws-iam-policies).
-
-To run all the tests:
-
-```bash
-go test -v ./...
-```
-
-To run only the tests in a specific package, such as the package `remote`:
-
-```bash
-cd remote
-go test -v
-```
-
-And to run a specific test, such as `TestToTerraformRemoteConfigArgsNoBackendConfigs` in package `remote`:
-
-```bash
-cd remote
-go test -v -run TestToTerraformRemoteConfigArgsNoBackendConfigs
-```
-
-
-#### Debug logging
-
-If you set the `TERRAGRUNT_DEBUG` environment variable to "true", the stack trace for any error will be printed to
-stdout when you run the app.
-
-Additionally, newer features introduced in v0.19.0 (such as `locals` and `dependency` blocks) can output more verbose
-logging if you set the `TG_LOG` environment variable to `debug`.
-
-
-#### Error handling
-
-In this project, we try to ensure that:
-
-1. Every error has a stacktrace. This makes debugging easier.
-1. Every error generated by our own code (as opposed to errors from Go built-in functions or errors from 3rd party
-   libraries) has a custom type. This makes error handling more precise, as we can decide to handle different types of
-   errors differently.
-
-To accomplish these two goals, we have created an `errors` package that has several helper methods, such as
-`errors.WithStackTrace(err error)`, which wraps the given `error` in an Error object that contains a stacktrace. Under
-the hood, the `errors` package is using the [go-errors](https://github.com/go-errors/errors) library, but this may
-change in the future, so the rest of the code should not depend on `go-errors` directly.
-
-Here is how the `errors` package should be used:
-
-1. Any time you want to create your own error, create a custom type for it, and when instantiating that type, wrap it
-   with a call to `errors.WithStackTrace`. That way, any time you call a method defined in the Terragrunt code, you
-   know the error it returns already has a stacktrace and you don't have to wrap it yourself.
-1. Any time you get back an error object from a function built into Go or a 3rd party library, immediately wrap it with
-   `errors.WithStackTrace`. This gives us a stacktrace as close to the source as possible.
-1. If you need to get back the underlying error, you can use the `errors.IsError` and `errors.Unwrap` functions.
-
-
-#### Formatting
-
-Every source file in this project should be formatted with `go fmt`. There are few helper scripts and targets in the
-Makefile that can help with this (mostly taken from the [terraform repo](https://github.com/hashicorp/terraform/)):
-
-1. `make fmtcheck`
-
-   Checks to see if all source files are formatted. Exits 1 if there are unformatted files.
-1. `make fmt`
-
-    Formats all source files with `gofmt`.
-1. `make install-pre-commit-hook`
-
-    Installs a git pre-commit hook that will run all of the source files through `gofmt`.
-
-To ensure that your changes get properly formatted, please install the git pre-commit hook with `make install-pre-commit-hook`.
-
-=======
-working with multiple Terraform modules, and managing remote state. 
->>>>>>> 6d68ac5c
+working with multiple Terraform modules, and managing remote state.
 
 Please see the following for more info, including install instructions and complete documentation:
 
@@ -2632,5 +21,4 @@
 
 ## License
 
-This code is released under the MIT License. See [LICENSE.txt](LICENSE.txt).
-
+This code is released under the MIT License. See [LICENSE.txt](LICENSE.txt).